import argparse
import os
import sys

import numpy as np

import torch
import torch.nn as nn
import torch.backends.cudnn
from torch.utils.data import DataLoader
from torchvision.transforms import Compose, Normalize

from tqdm import tqdm
from PIL import Image

from robosat.datasets import BufferedSlippyMapDirectory
from robosat.tiles import tiles_from_slippy_map
from robosat.unet import UNet
from robosat.config import load_config
from robosat.colors import continuous_palette_for_color, make_palette
from robosat.transforms import ImageToTensor
from robosat.utils import web_ui


def add_parser(subparser):
    parser = subparser.add_parser(
        "predict",
        help="predicts probability masks for slippy map tiles",
        formatter_class=argparse.ArgumentDefaultsHelpFormatter,
    )

    parser.add_argument("--batch_size", type=int, default=1, help="images per batch")
    parser.add_argument("--checkpoint", type=str, required=True, help="model checkpoint to load")
    parser.add_argument("--overlap", type=int, default=32, help="tile pixel overlap to predict on")
    parser.add_argument("--tile_size", type=int, required=True, help="tile size for slippy map tiles")
    parser.add_argument("--workers", type=int, default=0, help="number of workers pre-processing images")
<<<<<<< HEAD
    parser.add_argument("--dataset", type=str, required=True, help="path to dataset configuration file")
=======
    parser.add_argument("--config", type=str, required=True, help="path to configuration file")
    parser.add_argument("--masks_output", action="store_true", help="output masks rather than probs")
>>>>>>> bf20aad3
    parser.add_argument("--web_ui", type=str, help="web ui base url")
    parser.add_argument("--web_ui_template", type=str, help="path to an alternate web ui template")
    parser.add_argument("tiles", type=str, help="directory to read slippy map image tiles from")
    parser.add_argument("probs", type=str, help="directory to save slippy map probability masks to")

    parser.set_defaults(func=main)


def main(args):
    config = load_config(args.config)
    num_classes = len(config["classes"]["titles"])

    if torch.cuda.is_available():
        device = torch.device("cuda")
        torch.backends.cudnn.benchmark = True
    else:
        device = torch.device("cpu")

    def map_location(storage, _):
        return storage.cuda() if torch.cuda.is_available() else storage.cpu()

    # https://github.com/pytorch/pytorch/issues/7178
    chkpt = torch.load(args.checkpoint, map_location=map_location)

    net = UNet(num_classes).to(device)
    net = nn.DataParallel(net)

    net.load_state_dict(chkpt["state_dict"])
    net.eval()

    mean, std = [0.485, 0.456, 0.406], [0.229, 0.224, 0.225]

    transform = Compose([ImageToTensor(), Normalize(mean=mean, std=std)])

    directory = BufferedSlippyMapDirectory(args.tiles, transform=transform, size=args.tile_size, overlap=args.overlap)
    loader = DataLoader(directory, batch_size=args.batch_size, num_workers=args.workers)

<<<<<<< HEAD
    palette = make_palette(dataset["common"]["colors"][0], dataset["common"]["colors"][1])
=======
    if args.masks_output:
        palette = make_palette(config["classes"]["colors"][0], config["classes"]["colors"][1])
    else:
        palette = continuous_palette_for_color("pink", 256)
>>>>>>> bf20aad3

    # don't track tensors with autograd during prediction
    with torch.no_grad():
        for images, tiles in tqdm(loader, desc="Eval", unit="batch", ascii=True):
            images = images.to(device)
            outputs = net(images)

            # manually compute segmentation mask class probabilities per pixel
            probs = nn.functional.softmax(outputs, dim=1).data.cpu().numpy()

            for tile, prob in zip(tiles, probs):
                x, y, z = list(map(int, tile))

                # we predicted on buffered tiles; now get back probs for original image
                prob = directory.unbuffer(prob)

                assert prob.shape[0] == 2, "single channel requires binary model"
                assert np.allclose(np.sum(prob, axis=0), 1.0), "single channel requires probabilities to sum up to one"

                image = np.around(prob[1:, :, :]).astype(np.uint8).squeeze()

                out = Image.fromarray(image, mode="P")
                out.putpalette(palette)

                os.makedirs(os.path.join(args.probs, str(z), str(x)), exist_ok=True)
                path = os.path.join(args.probs, str(z), str(x), str(y) + ".png")

                out.save(path, optimize=True)

    if args.web_ui:
        template = "leaflet.html" if not args.web_ui_template else args.web_ui_template
        tiles = [tile for tile, _ in tiles_from_slippy_map(args.tiles)]
        web_ui(args.probs, args.web_ui, tiles, tiles, "png", template)<|MERGE_RESOLUTION|>--- conflicted
+++ resolved
@@ -34,12 +34,7 @@
     parser.add_argument("--overlap", type=int, default=32, help="tile pixel overlap to predict on")
     parser.add_argument("--tile_size", type=int, required=True, help="tile size for slippy map tiles")
     parser.add_argument("--workers", type=int, default=0, help="number of workers pre-processing images")
-<<<<<<< HEAD
-    parser.add_argument("--dataset", type=str, required=True, help="path to dataset configuration file")
-=======
     parser.add_argument("--config", type=str, required=True, help="path to configuration file")
-    parser.add_argument("--masks_output", action="store_true", help="output masks rather than probs")
->>>>>>> bf20aad3
     parser.add_argument("--web_ui", type=str, help="web ui base url")
     parser.add_argument("--web_ui_template", type=str, help="path to an alternate web ui template")
     parser.add_argument("tiles", type=str, help="directory to read slippy map image tiles from")
@@ -77,14 +72,7 @@
     directory = BufferedSlippyMapDirectory(args.tiles, transform=transform, size=args.tile_size, overlap=args.overlap)
     loader = DataLoader(directory, batch_size=args.batch_size, num_workers=args.workers)
 
-<<<<<<< HEAD
-    palette = make_palette(dataset["common"]["colors"][0], dataset["common"]["colors"][1])
-=======
-    if args.masks_output:
-        palette = make_palette(config["classes"]["colors"][0], config["classes"]["colors"][1])
-    else:
-        palette = continuous_palette_for_color("pink", 256)
->>>>>>> bf20aad3
+    palette = make_palette(config["classes"]["colors"][0], config["classes"]["colors"][1])
 
     # don't track tensors with autograd during prediction
     with torch.no_grad():
